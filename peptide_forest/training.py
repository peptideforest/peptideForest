"""Train peptide forest."""
import sys
import types

import numpy as np
import pandas as pd
from loguru import logger
from sklearn.ensemble import AdaBoostRegressor, RandomForestRegressor
from sklearn.model_selection import GroupKFold
from sklearn.preprocessing import StandardScaler
from xgboost import XGBRFRegressor, XGBRegressor
from tqdm import tqdm

from peptide_forest import knowledge_base


def find_psms_to_keep(df_scores, score_col):
    """Remove PSMs from q-value calculations if the highest score for a given spectrum is shared by two or more PSMs.

    Args:
        df_scores (pd.DataFrame): dataframe containing search engine scores for all PSMs
        score_col (str): column to score PSMs by

    Returns:
        df_scores (pd.DataFrame): updated dataframe
    """
    # Get maxima per spectrum ID
    max_per_spec_id = (
        df_scores.groupby("spectrum_id")[score_col].transform(max).replace(0.0, pd.NA)
    )
    # Find those PSMs where the score equals the maximum for that spectrum
    score_is_max = max_per_spec_id == df_scores[score_col]
    # Find Spectrum IDs where condition is met by one PSM
    specs_with_more_than_one_top_score = (
        df_scores.loc[score_is_max].groupby("spectrum_id")[score_col].count() > 1
    )
    specs_with_more_than_one_top_score = specs_with_more_than_one_top_score[
        specs_with_more_than_one_top_score
    ].index
    # Get stats for decoys in those spectrums
    decoys_per_spec = (
        df_scores[
            df_scores["spectrum_id"].isin(specs_with_more_than_one_top_score)
            & score_is_max
        ]
        .groupby("spectrum_id")["is_decoy"]
        .agg("sum")
    )

    # Mark spectra which are to be removed
    # Condition is remove spectra with more than one top scoring PSM, if at least one of the top PSMs is a decoy

    spec_ids_drop = decoys_per_spec > 0
    spec_ids_drop = spec_ids_drop[spec_ids_drop].index

    # Drop them
    drop_inds = df_scores["spectrum_id"].isin(spec_ids_drop)
    df_scores = df_scores[~drop_inds]

    return df_scores


def calc_q_vals(
    df,
    score_col,
    sensitivity,
    top_psm_only,
    get_fdr,
    init_score_col,
):
    """Calculate q-values for a given scoring column.

    Args:
        df (pd.DataFrame): dataframe containing search engine scores for all PSMs
        score_col (str): column to score PSMs by
        sensitivity (float): proportion of positive results to true positives in the data
        top_psm_only (bool): drop all but the top scoring PSM (target+decoy) per spectrum
        get_fdr (bool): give q-values as fdr or its cummax
        init_score_col (str): initial engine to rank results by

    Returns:
        df_scores (pd.DataFrames): dataframe with computed q values
    """
    # Create copy to avoid manipulation of original data
    df_scores = df.copy(deep=True)

    # Sort by score_col
    if init_score_col is not None and score_col == "score_processed_peptide_forest":
        df_scores.sort_values(
            [score_col, f"score_processed_{init_score_col}"],
            ascending=[False, False],
            inplace=True,
        )
    else:
        df_scores.sort_values(score_col, ascending=False, inplace=True)

    # Remove PSMs from q-value calculations if the highest score for a given spectrum is shared by two or more PSMs.
    df_scores = find_psms_to_keep(df_scores, score_col)

    if top_psm_only is True:
        # Use only the top PSM
        df_scores = df_scores.drop_duplicates("spectrum_id")

    # Calculate FDR by considering remaining decoys and targets
    df_scores = df_scores[["spectrum_id", "sequence", score_col, "is_decoy"]]
    target_decoy_hot_one = pd.get_dummies(df_scores["is_decoy"]).rename(
        {False: "target", True: "decoy"}, axis=1
    )
    if "decoy" not in target_decoy_hot_one.columns:
        target_decoy_hot_one["decoy"] = 0
    df_scores = pd.concat([df_scores, target_decoy_hot_one], axis=1)
    df_scores["fdr"] = (
        sensitivity
        * df_scores["decoy"].cumsum()
        / (df_scores["target"].cumsum() + df_scores["decoy"].cumsum())
    )

    # Compute q-values
    if get_fdr is True:
        df_scores["q-value"] = df_scores["fdr"]
    else:
        df_scores["q-value"] = df_scores["fdr"].cummax()

    return df_scores


def calc_num_psms(df, score_col, q_cut, sensitivity):
    """Compute number of PSMs for dataframe which meet cutoff criterium.

    Args:
        df (pd.DataFrame): dataframe containing search engine scores for all PSMs
        score_col (str): initial engine to rank results by
        q_cut (float): q-value cutoff dfor PSM selection
        sensitivity (float): proportion of positive results to true positives in the data

    Returns:
        n_psms (int): number of target PSMs
    """
    # Get the q-values
    df_scores_new = calc_q_vals(
        df,
        score_col,
        sensitivity=sensitivity,
        top_psm_only=True,
        get_fdr=True,
        init_score_col=None,
    )

    # Order by the q-value, and keep only the first PSM for each spectra
    df_scores_sub = df_scores_new.sort_values("q-value", ascending=True)

    # Get the number of target PSMs with q-value < 1%
    n_psms = len(
        df_scores_sub.loc[
            (df_scores_sub["q-value"] <= q_cut) & (~df_scores_sub["is_decoy"]),
            :,
        ]
    )
    return n_psms


def _score_psms(clf, data):
    """Apply scoring function to classifier prediction.

    Args:
        clf (sklearn.ensemble.RandomForestRegressor): trained classifier
        data (array): input data for prediction

    Returns:
        data (array): predictions with applied scoring function
    """
    return 2 * (0.5 - clf.predict(data))


<<<<<<< HEAD
def get_classifier(hyperparameters):
=======
def get_rf_reg_classifier(alg, hyperparameters):
>>>>>>> 882d7023
    """Initialize random forest regressor.

    Args:
        alg (str): algorithm to use for training  one of ["random_forest_scikit",
                    "random_forest_xgb", "xgboost", "adaboost"]
        hyperparameters (dict): hyperparameters for classifier

    Returns:
        clf (xgboost.XGBRFRegressor): classifier with added method to score PSMs
    """
    if alg == "random_forest_scikit":
        clf = RandomForestRegressor(**hyperparameters)
    elif alg == "random_forest_xgb":
        clf = XGBRFRegressor(**hyperparameters)
    elif alg == "xgboost":
        clf = XGBRegressor(**hyperparameters)
    elif alg == "adaboost":
        clf = AdaBoostRegressor(**hyperparameters)
    else:
        logger.error(
            f"Algorithm {alg} not supported. Choose one of [randomforest_xgb',"
            f" 'random_forest_scikit, 'xgboost', 'adaboost']. Defaulting to "
            f"'random_forest_scikit'."
        )
        clf = RandomForestRegressor(**hyperparameters)

    # Add scoring function
    clf.score_psms = types.MethodType(_score_psms, clf)

    return clf


<<<<<<< HEAD
def get_feature_columns(df):
    """Get names of columns to be used as features.

    Args:
        df (pd.DataFrame): dataframe containing search engine scores for all PSMs

    Returns:
        features (list): list of column names to be used as features
    """
    features = set(df.columns).difference(
        set(
            [
                c
                for c in df.columns
                for r in knowledge_base.parameters["non_trainable_columns"]
                if c.startswith(r)
            ]
        )
    )
    return features


def get_highest_scoring_engine(df):
    """Find engine with the highest number of target PSMs under 1% q-val

    Args:
        df (pd.DataFrame): dataframe containing search engine scores for all PSMs

    Returns:
        init_eng (str): name of engine with highest number of target PSMs under 1% q-val
    """
    psms_per_eng = {}
    score_processed_cols = [c for c in df if "score_processed_" in c]
    for eng_score in score_processed_cols:
        psms_per_eng[
            eng_score.replace("score_processed_", "")
        ] = calc_num_psms(
            df,
            score_col=eng_score,
            q_cut=0.01,
            sensitivity=0.9,
        )
    logger.debug(f"PSMs per engine with q-val < 1%: {psms_per_eng}")

    init_eng = max(psms_per_eng, key=psms_per_eng.get)
    logger.info(
        f"Training from {init_eng} with {psms_per_eng[init_eng]} top target PSMs"
    )
    return init_eng


def fit_cv(df, score_col, sensitivity, q_cut, model):
=======
def fit_cv(
    df,
    score_col,
    cv_split_data,
    sensitivity,
    q_cut,
    algorithm,
    max_mp_count=None,
):
>>>>>>> 882d7023
    """Process single-epoch of cross validated training.

    Args:
        df (pd.DataFrame): dataframe containing search engine scores for all PSMs
        score_col (str): column to score PSMs by
        sensitivity (float): proportion of positive results to true positives in the data
        q_cut (float): q-value cutoff for PSM selection
<<<<<<< HEAD
        model (xgboost.XGBRegressor): model to iteratively train
=======
        algorithm (str): algorithm to use for training  one of ["random_forest_scikit",
                            "random_forest_xgb", "xgboost", "adaboost"]
        max_mp_count (int): maximum number of processes to use for training
>>>>>>> 882d7023

    Returns:
        df (pd.DataFrame): dataframe with training columns added
        feature_importances (list): list of arrays with the feature importance for all splits in epoch
        model (xgboost.XGBRegressor): trained model
    """
    feature_importances = []
    # create train test split

    # Use only top target and top decoy per spectrum
    train_data = (
        df.sort_values(score_col, ascending=False)
        .drop_duplicates(["spectrum_id", "is_decoy"])
        .copy(deep=True)
    )

    # Filter for target PSMs with q-value < q_cut
    train_q_vals = calc_q_vals(
        df=train_data,
        score_col=score_col,
        sensitivity=sensitivity,
        top_psm_only=False,
        get_fdr=False,
        init_score_col=None,
    )[["q-value", "is_decoy"]]
    train_q_cut_met_targets = train_q_vals.loc[
        (train_q_vals["q-value"] <= q_cut) & (~train_q_vals["is_decoy"])
    ].index
    train_targets = train_data.loc[train_q_cut_met_targets, :]
    # Get same number of decoys to match targets at random
    train_decoys = train_data[train_data["is_decoy"]].sample(n=len(train_targets))
    # test_decoys = train_data[train_data["is_decoy"]].drop(train_decoys.index)
    # test_decoys.to_csv("test_decoys.csv", mode='a', header=False, index=False)

<<<<<<< HEAD
    # Combine to form training dataset
    train_data = pd.concat([train_targets, train_decoys]).sample(frac=1)
=======
        # Get RF-reg classifier and train
        hyperparameters = knowledge_base.parameters[f"{algorithm}_hyperparameters"]
        if algorithm != "adaboost":
            hyperparameters["n_jobs"] = max_mp_count
        rfreg = get_rf_reg_classifier(alg=algorithm, hyperparameters=hyperparameters)
        rfreg.fit(X=train_data[features], y=train_data["is_decoy"])
>>>>>>> 882d7023

    # Scale the data
    features = get_feature_columns(train_data)
    scaler = StandardScaler().fit(train_data.loc[:, features])
    train_data.loc[:, features] = scaler.transform(train_data.loc[:, features])
    train.loc[:, features] = scaler.transform(train.loc[:, features])

    # Train the model
    model.fit(X=train_data[features], y=train_data["is_decoy"])

    # Record feature importances
    feature_importances.append(model.feature_importances_)

    # Score predictions
    scores_train = model.score_psms(train[features])
    df.loc[train.index, "prev_score_train"] = scores_train

    return df, feature_importances, model

<<<<<<< HEAD

def train(gen, sensitivity, q_cut, q_cut_train, n_train):
=======
def train(
    df,
    init_eng,
    sensitivity,
    q_cut,
    q_cut_train,
    n_train,
    n_eval,
    algorithm,
    max_mp_count=None,
):
>>>>>>> 882d7023
    """Train classifier on input data for a set number of training and evaluation epochs.

    Args:
        df (generator yielding pd.DataFrames): input data
        sensitivity (float): proportion of positive results to true positives in the data
        q_cut (float): q-value cutoff for PSM selection
        q_cut_train (float): q-value cutoff for PSM selection to use during training
        n_train (int): number of training epochs
<<<<<<< HEAD
=======
        n_eval (int): number of evaluation epochs
        algorithm (str): algorithm to use for training  one of ["random_forest_scikit",
                            "random_forest_xgb", "xgboost", "adaboost"]
        max_mp_count (int): maximum number of processes to use for training
>>>>>>> 882d7023

    Returns:
        df (pd.DataFrame): dataframe with training columns added
        feature_importances (list): list of arrays with the feature importance for all splits over all eval epochs
        psms (dict): number of top target PSMs found after each epoch
        model (xgboost.XGBRegressor): trained model to be used for inference

    """
    feature_importances = []
    psms = {"train": [], "test": [], "train_avg": None, "test_avg": None}

    # Get classifier
    hyperparameters = knowledge_base.parameters["hyperparameters"]
    hyperparameters["n_jobs"] = mp.cpu_count() - 1
    model = get_classifier(hyperparameters=hyperparameters)

    logger.remove()
    logger.add(lambda msg: tqdm.write(msg, end=""))
    pbar = tqdm(range(n_train))
    for epoch in pbar:
        df = next(gen)
        df.drop(columns=f"score_processed_rf-reg", errors="ignore",
                inplace=True)
        df_training = df.copy(deep=True)
        score_col = get_highest_scoring_engine(df_training)

        df_training, feature_importance_sub, model = fit_cv(
            df=df_training,
            score_col=score_col,
            sensitivity=sensitivity,
            q_cut=q_cut_train,
<<<<<<< HEAD
            model=model
=======
            algorithm=algorithm,
            max_mp_count=max_mp_count,
>>>>>>> 882d7023
        )

        # Record how many PSMs are below q-cut in the target set
        psms["train"].append(
            calc_num_psms(
                df=df_training,
                score_col="prev_score_train",
                q_cut=q_cut,
                sensitivity=sensitivity,
            )
        )

        # Record feature importances
        feature_importances.extend(feature_importance_sub)

        pbar.set_postfix(
            {"Train PSMs": psms["train"][epoch]}
        )

    logger.remove()
    logger.add(sys.stdout)

    # Show feature importances and deviations for eval epochs
    sigma = np.std(feature_importances, axis=0)
    feature_importances = np.mean(feature_importances, axis=0)
    features = get_feature_columns(df=df_training)
    df_feature_importance = pd.DataFrame(
        {"feature_importance": feature_importances, "standard deviation": sigma},
        index=list(features),
    ).sort_values("feature_importance", ascending=False)
    logger.debug(f"Feature importances:\n{df_feature_importance}")

    return df, df_feature_importance, psms, model<|MERGE_RESOLUTION|>--- conflicted
+++ resolved
@@ -172,11 +172,7 @@
     return 2 * (0.5 - clf.predict(data))
 
 
-<<<<<<< HEAD
-def get_classifier(hyperparameters):
-=======
-def get_rf_reg_classifier(alg, hyperparameters):
->>>>>>> 882d7023
+def get_classifier(alg, hyperparameters):
     """Initialize random forest regressor.
 
     Args:
@@ -209,7 +205,6 @@
     return clf
 
 
-<<<<<<< HEAD
 def get_feature_columns(df):
     """Get names of columns to be used as features.
 
@@ -261,18 +256,8 @@
     return init_eng
 
 
-def fit_cv(df, score_col, sensitivity, q_cut, model):
-=======
-def fit_cv(
-    df,
-    score_col,
-    cv_split_data,
-    sensitivity,
-    q_cut,
-    algorithm,
-    max_mp_count=None,
-):
->>>>>>> 882d7023
+def fit_cv(df, score_col, sensitivity, q_cut, model, algorithm,
+    max_mp_count=None):
     """Process single-epoch of cross validated training.
 
     Args:
@@ -280,13 +265,10 @@
         score_col (str): column to score PSMs by
         sensitivity (float): proportion of positive results to true positives in the data
         q_cut (float): q-value cutoff for PSM selection
-<<<<<<< HEAD
         model (xgboost.XGBRegressor): model to iteratively train
-=======
         algorithm (str): algorithm to use for training  one of ["random_forest_scikit",
                             "random_forest_xgb", "xgboost", "adaboost"]
         max_mp_count (int): maximum number of processes to use for training
->>>>>>> 882d7023
 
     Returns:
         df (pd.DataFrame): dataframe with training columns added
@@ -321,17 +303,8 @@
     # test_decoys = train_data[train_data["is_decoy"]].drop(train_decoys.index)
     # test_decoys.to_csv("test_decoys.csv", mode='a', header=False, index=False)
 
-<<<<<<< HEAD
     # Combine to form training dataset
     train_data = pd.concat([train_targets, train_decoys]).sample(frac=1)
-=======
-        # Get RF-reg classifier and train
-        hyperparameters = knowledge_base.parameters[f"{algorithm}_hyperparameters"]
-        if algorithm != "adaboost":
-            hyperparameters["n_jobs"] = max_mp_count
-        rfreg = get_rf_reg_classifier(alg=algorithm, hyperparameters=hyperparameters)
-        rfreg.fit(X=train_data[features], y=train_data["is_decoy"])
->>>>>>> 882d7023
 
     # Scale the data
     features = get_feature_columns(train_data)
@@ -351,22 +324,16 @@
 
     return df, feature_importances, model
 
-<<<<<<< HEAD
-
-def train(gen, sensitivity, q_cut, q_cut_train, n_train):
-=======
+
 def train(
-    df,
-    init_eng,
+    gen,
     sensitivity,
     q_cut,
     q_cut_train,
     n_train,
-    n_eval,
     algorithm,
     max_mp_count=None,
 ):
->>>>>>> 882d7023
     """Train classifier on input data for a set number of training and evaluation epochs.
 
     Args:
@@ -375,13 +342,9 @@
         q_cut (float): q-value cutoff for PSM selection
         q_cut_train (float): q-value cutoff for PSM selection to use during training
         n_train (int): number of training epochs
-<<<<<<< HEAD
-=======
-        n_eval (int): number of evaluation epochs
         algorithm (str): algorithm to use for training  one of ["random_forest_scikit",
                             "random_forest_xgb", "xgboost", "adaboost"]
         max_mp_count (int): maximum number of processes to use for training
->>>>>>> 882d7023
 
     Returns:
         df (pd.DataFrame): dataframe with training columns added
@@ -394,9 +357,11 @@
     psms = {"train": [], "test": [], "train_avg": None, "test_avg": None}
 
     # Get classifier
+    hyperparameters = knowledge_base.parameters[f"{algorithm}_hyperparameters"]
+    if algorithm != "adaboost":
+        hyperparameters["n_jobs"] = max_mp_count
     hyperparameters = knowledge_base.parameters["hyperparameters"]
-    hyperparameters["n_jobs"] = mp.cpu_count() - 1
-    model = get_classifier(hyperparameters=hyperparameters)
+    model = get_classifier(alg=algorithm, hyperparameters=hyperparameters)
 
     logger.remove()
     logger.add(lambda msg: tqdm.write(msg, end=""))
@@ -413,12 +378,9 @@
             score_col=score_col,
             sensitivity=sensitivity,
             q_cut=q_cut_train,
-<<<<<<< HEAD
-            model=model
-=======
+            model=model,
             algorithm=algorithm,
             max_mp_count=max_mp_count,
->>>>>>> 882d7023
         )
 
         # Record how many PSMs are below q-cut in the target set
