"""Train peptide forest."""
import multiprocessing as mp
import pickle
import sys
import types

import numpy as np
import pandas as pd
from loguru import logger
from sklearn.ensemble import RandomForestRegressor
from sklearn.model_selection import GroupKFold
from sklearn.preprocessing import StandardScaler
from tqdm import tqdm
from xgboost import XGBRegressor

from peptide_forest import knowledge_base


def find_psms_to_keep(df_scores, score_col):
    """Remove PSMs from q-value calculations if the highest score for a given spectrum is shared by two or more PSMs.

    Args:
        df_scores (pd.DataFrame): dataframe containing search engine scores for all PSMs
        score_col (str): column to score PSMs by

    Returns:
        df_scores (pd.DataFrame): updated dataframe
    """
    # Get maxima per spectrum ID
    max_per_spec_id = (
        df_scores.groupby("spectrum_id")[score_col].transform(max).replace(0.0, pd.NA)
    )
    # Find those PSMs where the score equals the maximum for that spectrum
    score_is_max = max_per_spec_id == df_scores[score_col]
    # Find Spectrum IDs where condition is met by one PSM
    specs_with_more_than_one_top_score = (
        df_scores.loc[score_is_max].groupby("spectrum_id")[score_col].count() > 1
    )
    specs_with_more_than_one_top_score = specs_with_more_than_one_top_score[
        specs_with_more_than_one_top_score
    ].index
    # Get stats for decoys in those spectrums
    decoys_per_spec = (
        df_scores[
            df_scores["spectrum_id"].isin(specs_with_more_than_one_top_score)
            & score_is_max
        ]
        .groupby("spectrum_id")["is_decoy"]
        .agg("sum")
    )

    # Mark spectra which are to be removed
    # Condition is remove spectra with more than one top scoring PSM, if at least one of the top PSMs is a decoy

    spec_ids_drop = decoys_per_spec > 0
    spec_ids_drop = spec_ids_drop[spec_ids_drop].index

    # Drop them
    drop_inds = df_scores["spectrum_id"].isin(spec_ids_drop)
    df_scores = df_scores[~drop_inds]

    return df_scores


def calc_q_vals(
    df,
    score_col,
    sensitivity,
    top_psm_only,
    get_fdr,
    init_score_col,
):
    """Calculate q-values for a given scoring column.

    Args:
        df (pd.DataFrame): dataframe containing search engine scores for all PSMs
        score_col (str): column to score PSMs by
        sensitivity (float): proportion of positive results to true positives in the data
        top_psm_only (bool): drop all but the top scoring PSM (target+decoy) per spectrum
        get_fdr (bool): give q-values as fdr or its cummax
        init_score_col (str): initial engine to rank results by

    Returns:
        df_scores (pd.DataFrames): dataframe with computed q values
    """
    # Create copy to avoid manipulation of original data
    df_scores = df.copy(deep=True)

    # Sort by score_col
    if init_score_col is not None and score_col == "score_processed_peptide_forest":
        df_scores.sort_values(
            [score_col, f"score_processed_{init_score_col}"],
            ascending=[False, False],
            inplace=True,
        )
    else:
        df_scores.sort_values(score_col, ascending=False, inplace=True)

    # Remove PSMs from q-value calculations if the highest score for a given spectrum is shared by two or more PSMs.
    df_scores = find_psms_to_keep(df_scores, score_col)

    if top_psm_only is True:
        # Use only the top PSM
        df_scores = df_scores.drop_duplicates("spectrum_id")

    # Calculate FDR by considering remaining decoys and targets
    df_scores = df_scores[["spectrum_id", "sequence", score_col, "is_decoy"]]
    target_decoy_hot_one = pd.get_dummies(df_scores["is_decoy"]).rename(
        {False: "target", True: "decoy"}, axis=1
    )
    if "decoy" not in target_decoy_hot_one.columns:
        target_decoy_hot_one["decoy"] = 0
    df_scores = pd.concat([df_scores, target_decoy_hot_one], axis=1)
    df_scores["fdr"] = (
        sensitivity
        * df_scores["decoy"].cumsum()
        / (df_scores["target"].cumsum() + df_scores["decoy"].cumsum())
    )

    # Compute q-values
    if get_fdr is True:
        df_scores["q-value"] = df_scores["fdr"]
    else:
        df_scores["q-value"] = df_scores["fdr"].cummax()

    return df_scores


def calc_num_psms(df, score_col, q_cut, sensitivity):
    """Compute number of PSMs for dataframe which meet cutoff criterium.

    Args:
        df (pd.DataFrame): dataframe containing search engine scores for all PSMs
        score_col (str): initial engine to rank results by
        q_cut (float): q-value cutoff dfor PSM selection
        sensitivity (float): proportion of positive results to true positives in the data

    Returns:
        n_psms (int): number of target PSMs
    """
    # Get the q-values
    df_scores_new = calc_q_vals(
        df,
        score_col,
        sensitivity=sensitivity,
        top_psm_only=True,
        get_fdr=True,
        init_score_col=None,
    )

    # Order by the q-value, and keep only the first PSM for each spectra
    df_scores_sub = df_scores_new.sort_values("q-value", ascending=True)

    # Get the number of target PSMs with q-value < 1%
    n_psms = len(
        df_scores_sub.loc[
            (df_scores_sub["q-value"] <= q_cut) & (~df_scores_sub["is_decoy"]),
            :,
        ]
    )
    return n_psms


def _score_psms(clf, data):
    """Apply scoring function to classifier prediction.

    Args:
        clf (sklearn.ensemble.RandomForestRegressor): trained classifier
        data (array): input data for prediction

    Returns:
        data (array): predictions with applied scoring function
    """
    return 2 * (0.5 - clf.predict(data))


def get_regressor(hyperparameters, model_type="random_forest", model_path=None):
    """Initialize random forest regressor.

    Args:
        hyperparameters (dict): sklearn hyperparameters for classifier
        model_type (str): type of model to use either "random_forest" or "xgboost"
        model_path (str): path to model to load

    Returns:
        clf (sklearn.ensemble.RandomForestRegressor): classifier with added method to score PSMs
    """
    if model_type == "random_forest":
        clf = RandomForestRegressor(**hyperparameters)
    elif model_type == "xgboost":
        clf = XGBRegressor(**hyperparameters)
    else:
        raise ValueError(f"Unknown model type {model_type}")

    # load model if path is given
    if model_path is not None:
        if model_type == "random_forest":
            clf = pickle.load(open(model_path, "rb"))
        elif model_type == "xgboost":
            clf.load_model(model_path)

    # Add scoring function
    clf.score_psms = types.MethodType(_score_psms, clf)

    return clf


def get_feature_cols(df, universal_feature_cols=False):
    """Get feature columns from dataframe columns.

    Args:
        df (pd.DataFrame): dataframe containing search engine scores for all PSMs
        universal_feature_cols (bool):  use aggregated feature columns and ignore engine
                                        specific feature cols if true

    Returns:
        features (list): list of feature column names
    """
    non_trainable_columns = knowledge_base.parameters["non_trainable_columns"]
    if universal_feature_cols:
        non_trainable_columns = non_trainable_columns.union(
            knowledge_base.parameters["engine_feature_columns"]
        )
    features = [
        c for c in df.columns if not any(c.startswith(r) for r in non_trainable_columns)
    ]
    return sorted(features)


<<<<<<< HEAD
def save_regressor(clf, model_output_path, model_type="random_forest"):
    """
    Save trained classifier.

    Args:
        clf (sklearn.ensemble.RandomForestRegressor or xgboost.XGBRegressor): trained
            classifier
        model_output_path (str): path to save model to
        model_type (str): type of model to use either "random_forest" or "xgboost"

    Returns:
        None
    """
    file_extension = model_output_path.split(".")[-1]
    if model_type == "xgboost":
        if file_extension == "json":
            clf.save_model(model_output_path)
        else:
            corr_path = model_output_path.split(".")[0] + ".json"
            clf.save_model(corr_path)
            logger.warning(
                f"Wrong file extension used {file_extension}. Model saved as .json"
            )
        clf.save_model(model_output_path)
    elif model_type == "random_forest":
        del clf.score_psms
        if file_extension == "pkl":
            pickle.dump(clf, open(model_output_path, "wb"))
        else:
            corr_path = model_output_path.split(".")[0] + ".pkl"
            pickle.dump(clf, open(corr_path, "wb"))
            logger.warning(
                f"Wrong file extension used: {file_extension}. Model saved as .pkl"
            )


def fit_cv(df, score_col, cv_split_data, sensitivity, q_cut, conf):
=======
def fit_cv(df, score_col, cv_split_data, sensitivity, q_cut, universal_feature_cols):
>>>>>>> 91bb5092
    """Process single-epoch of cross validated training.

    Args:
        df (pd.DataFrame): dataframe containing search engine scores for all PSMs
        score_col (str): column to score PSMs by
        cv_split_data (list): list with indices of data to split by
        sensitivity (float): proportion of positive results to true positives in the data
        q_cut (float): q-value cutoff for PSM selection
<<<<<<< HEAD
        conf (dict): configuration dictionary
=======
        universal_feature_cols (bool):  if training runs on the engine cols directly or
                                        on aggregated columns.
>>>>>>> 91bb5092

    Returns:
        df (pd.DataFrame): dataframe with training columns added
        feature_importances (list): list of arrays with the feature importance for all
                                    splits in epoch
    """
    # ensure proper None values in config
    for key, value in conf.items():
        if value == "None":
            conf[key] = None

    # Reset scores
    df.loc[:, "model_score"] = 0
    df.loc[:, "model_score_train"] = 0

    feature_importances = []

    for i, split in enumerate(cv_split_data):
        train_inds, test_inds = split
        # Create training data copy for current split
        train = df.loc[train_inds.tolist(), :].copy(deep=True)
        test = df.loc[test_inds.tolist(), :].copy(deep=True)

        # Use only top target and top decoy per spectrum
        train_data = (
            train.sort_values(score_col, ascending=False)
            .drop_duplicates(["spectrum_id", "is_decoy"])
            .copy(deep=True)
        )

        # Filter for target PSMs with q-value < q_cut
        train_q_vals = calc_q_vals(
            df=train_data,
            score_col=score_col,
            sensitivity=sensitivity,
            top_psm_only=False,
            get_fdr=False,
            init_score_col=None,
        )[["q-value", "is_decoy"]]
        train_q_cut_met_targets = train_q_vals.loc[
            (train_q_vals["q-value"] <= q_cut) & (~train_q_vals["is_decoy"])
        ].index
        train_targets = train_data.loc[train_q_cut_met_targets, :]
        # Get same number of decoys to match targets at random
        if train_data[train_data["is_decoy"]].shape[0] < train_targets.shape[0]:
            logger.warning(
                f"More targets below q-value threshold ({train_targets.shape[0]}), "
                f"than decoys available ({train_data[train_data['is_decoy']].shape[0]})"
                f". Sampling from targets."
            )
            train_decoys = train_data[train_data["is_decoy"]]
            train_targets = train_targets.sample(n=len(train_decoys))
        else:
            train_decoys = train_data[train_data["is_decoy"]].sample(
                n=len(train_targets)
            )

        # Combine to form training dataset
        train_data = pd.concat([train_targets, train_decoys]).sample(frac=1)

        # Scale the data
        features = get_feature_cols(df, universal_feature_cols=universal_feature_cols)
        scaler = StandardScaler().fit(train_data.loc[:, features])
        train_data.loc[:, features] = scaler.transform(train_data.loc[:, features])
        train.loc[:, features] = scaler.transform(train.loc[:, features])
        test.loc[:, features] = scaler.transform(test.loc[:, features])

        # Get RF-reg classifier and train
        hyperparameters = knowledge_base.parameters[
            f"hyperparameters_{conf['model_type']}"
        ]
        hyperparameters["n_jobs"] = mp.cpu_count() - 1

        finetune_model_path = conf.get("trained_model_path", None)
        eval_model_path = conf.get("eval_model_path", None)
        model_type = conf.get("model_type", "random_forest")
        additional_estimators = conf.get("additional_estimators", 50)

        if finetune_model_path is not None:
            _clf = get_regressor(
                model_type=model_type,
                hyperparameters=hyperparameters,
                model_path=finetune_model_path,
            )
            hyperparameters = _clf.get_params()
            hyperparameters["n_estimators"] += additional_estimators
        rfreg = get_regressor(
            model_type=model_type,
            hyperparameters=hyperparameters,
            model_path=eval_model_path,
        )
        if eval_model_path is None:
            X = train_data[features].astype(float)
            y = train_data["is_decoy"].astype(int)
            if model_type == "random_forest":
                rfreg.fit(X=X, y=y)
            elif model_type == "xgboost":
                rfreg.fit(X=X, y=y, xgb_model=finetune_model_path)

        # Record feature importances
        feature_importances.append(rfreg.feature_importances_)

        # Score predictions
        scores_train = rfreg.score_psms(train[features].astype(float))
        scores_test = rfreg.score_psms(test[features].astype(float))
        df.loc[train.index, "prev_score_train"] = scores_train
        df.loc[train.index, "model_score_train"] += scores_train
        df.loc[test.index, "model_score"] = scores_test
    df.loc[:, "model_score_train"] /= len(cv_split_data) - 1

    # Save model
    model_output_path = conf.get("model_output_path", None)
    if model_output_path is not None:
        save_regressor(
            clf=rfreg, model_output_path=model_output_path, model_type=model_type
        )

    return df, feature_importances


<<<<<<< HEAD
def train(df, init_eng, sensitivity, q_cut, q_cut_train, n_train, n_eval, conf):
=======
def train(
    df,
    init_eng,
    sensitivity,
    q_cut,
    q_cut_train,
    n_train,
    n_eval,
    universal_feature_cols,
):
>>>>>>> 91bb5092
    """Train classifier on input data for a set number of training and evaluation epochs.

    Args:
        df (pd.DataFrame): input data
        init_eng (str): initial engine to rank results by
        sensitivity (float): proportion of positive results to true positives in the data
        q_cut (float): q-value cutoff for PSM selection
        q_cut_train (float): q-value cutoff for PSM selection to use during training
        n_train (int): number of training epochs
        n_eval (int): number of evaluation epochs
<<<<<<< HEAD
        conf (dict): configuration dictionary for training
=======
        universal_feature_cols (bool):  if training runs on the engine cols directly or
                                        on aggregated columns.
>>>>>>> 91bb5092

    Returns:
        df (pd.DataFrame): dataframe with training columns added
        feature_importances (list): list of arrays with the feature importance for all splits over all eval epochs
        psms (dict): number of top target PSMs found after each epoch

    """
    psms_per_iter = []
    feature_importances = []
    psms = {"train": [], "test": [], "train_avg": None, "test_avg": None}

    # Remove all classifier columns and create safe copy
    df.drop(columns=f"score_processed_rf-reg", errors="ignore", inplace=True)
    df_training = df.copy(deep=True)

    # Create cross-validation splits for training with equal number of spectra
    group_kfold = GroupKFold(n_splits=3)
    groups = df_training["spectrum_id"]
    train_cv_splits = list(group_kfold.split(X=df_training, groups=groups))

    # Record current number of PSMs with q-val < 1%
    psms_per_iter.append(
        calc_num_psms(
            df=df_training,
            score_col=f"score_processed_{init_eng}",
            q_cut=q_cut,
            sensitivity=sensitivity,
        )
    )

    logger.remove()
    logger.add(lambda msg: tqdm.write(msg, end=""))
    pbar = tqdm(range(n_train + n_eval))
    for epoch in pbar:
        if epoch == 0:
            # Rank by initial engine's score column during first iteration of training
            score_col = f"score_processed_{init_eng}"
            df_training["model_score_all"] = 0
            df_training["model_score_train_all"] = 0

        else:
            score_col = "prev_score_train"

        df_training, feature_importance_sub = fit_cv(
            df=df_training,
            score_col=score_col,
            cv_split_data=train_cv_splits,
            sensitivity=sensitivity,
            q_cut=q_cut_train,
<<<<<<< HEAD
            conf=conf,
=======
            universal_feature_cols=universal_feature_cols,
>>>>>>> 91bb5092
        )

        # Record how many PSMs are below q-cut in the target set
        psms["train"].append(
            calc_num_psms(
                df=df_training,
                score_col="model_score_train",
                q_cut=q_cut,
                sensitivity=sensitivity,
            )
        )

        psms["test"].append(
            calc_num_psms(
                df=df_training,
                score_col="model_score",
                q_cut=q_cut,
                sensitivity=sensitivity,
            )
        )

        if epoch >= n_train:
            df_training.loc[:, "model_score_train_all"] += df_training[
                "model_score_train"
            ]
            df_training.loc[:, "model_score_all"] += df_training["model_score"]
            feature_importances.extend(feature_importance_sub)

        pbar.set_postfix(
            {"Train PSMs": psms["train"][epoch], "Test PSMs": psms["test"][epoch]}
        )

    logger.remove()
    logger.add(sys.stdout)
    df_training.loc[:, "model_score_train_all"] /= n_eval
    df_training.loc[:, "model_score_all"] /= n_eval
    psms["train_avg"] = calc_num_psms(
        df=df_training,
        score_col="model_score_train_all",
        q_cut=q_cut,
        sensitivity=sensitivity,
    )

    psms["test_avg"] = calc_num_psms(
        df=df_training,
        score_col="model_score_all",
        q_cut=q_cut,
        sensitivity=sensitivity,
    )

    logger.info(
        f"Average PSMs [Train/Test]:\t\t{psms['train_avg']}\t\t{psms['test_avg']}"
    )

    # Show feature importances and deviations for eval epochs
    sigma = np.std(feature_importances, axis=0)
    feature_importances = np.mean(feature_importances, axis=0)
    features = get_feature_cols(
        df_training, universal_feature_cols=universal_feature_cols
    )
    df_feature_importance = pd.DataFrame(
        {"feature_importance": feature_importances, "standard deviation": sigma},
        index=list(features),
    ).sort_values("feature_importance", ascending=False)
    logger.debug(f"Feature importances:\n{df_feature_importance}")

    # Add averaged scores to df as classifier score
    df.loc[:, "score_processed_peptide_forest"] = df_training["model_score_all"]

    return df, df_feature_importance, psms<|MERGE_RESOLUTION|>--- conflicted
+++ resolved
@@ -227,7 +227,6 @@
     return sorted(features)
 
 
-<<<<<<< HEAD
 def save_regressor(clf, model_output_path, model_type="random_forest"):
     """
     Save trained classifier.
@@ -264,10 +263,9 @@
             )
 
 
-def fit_cv(df, score_col, cv_split_data, sensitivity, q_cut, conf):
-=======
-def fit_cv(df, score_col, cv_split_data, sensitivity, q_cut, universal_feature_cols):
->>>>>>> 91bb5092
+def fit_cv(
+    df, score_col, cv_split_data, sensitivity, q_cut, conf, universal_feature_cols
+):
     """Process single-epoch of cross validated training.
 
     Args:
@@ -276,12 +274,9 @@
         cv_split_data (list): list with indices of data to split by
         sensitivity (float): proportion of positive results to true positives in the data
         q_cut (float): q-value cutoff for PSM selection
-<<<<<<< HEAD
-        conf (dict): configuration dictionary
-=======
         universal_feature_cols (bool):  if training runs on the engine cols directly or
                                         on aggregated columns.
->>>>>>> 91bb5092
+        conf (dict): configuration dictionary
 
     Returns:
         df (pd.DataFrame): dataframe with training columns added
@@ -402,9 +397,6 @@
     return df, feature_importances
 
 
-<<<<<<< HEAD
-def train(df, init_eng, sensitivity, q_cut, q_cut_train, n_train, n_eval, conf):
-=======
 def train(
     df,
     init_eng,
@@ -413,9 +405,9 @@
     q_cut_train,
     n_train,
     n_eval,
+    conf,
     universal_feature_cols,
 ):
->>>>>>> 91bb5092
     """Train classifier on input data for a set number of training and evaluation epochs.
 
     Args:
@@ -426,12 +418,9 @@
         q_cut_train (float): q-value cutoff for PSM selection to use during training
         n_train (int): number of training epochs
         n_eval (int): number of evaluation epochs
-<<<<<<< HEAD
         conf (dict): configuration dictionary for training
-=======
         universal_feature_cols (bool):  if training runs on the engine cols directly or
                                         on aggregated columns.
->>>>>>> 91bb5092
 
     Returns:
         df (pd.DataFrame): dataframe with training columns added
@@ -481,11 +470,8 @@
             cv_split_data=train_cv_splits,
             sensitivity=sensitivity,
             q_cut=q_cut_train,
-<<<<<<< HEAD
             conf=conf,
-=======
             universal_feature_cols=universal_feature_cols,
->>>>>>> 91bb5092
         )
 
         # Record how many PSMs are below q-cut in the target set
