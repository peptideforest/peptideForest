--- conflicted
+++ resolved
@@ -206,7 +206,25 @@
     return clf
 
 
-<<<<<<< HEAD
+def get_feature_cols(df):
+    """Get feature columns from dataframe columns.
+
+    Args:
+        df (pd.DataFrame): dataframe containing search engine scores for all PSMs
+
+    Returns:
+        features (list): list of feature column names
+    """
+    features = [
+        c
+        for c in df.columns
+        if not any(
+            c.startswith(r) for r in knowledge_base.parameters["non_trainable_columns"]
+        )
+    ]
+    return sorted(features)
+
+
 def save_regressor(clf, model_output_path, model_type="random_forest"):
     """
     Save trained classifier.
@@ -337,28 +355,6 @@
 
 
 def fit_cv(df, score_col, cv_split_data, sensitivity, q_cut, conf):
-=======
-def get_feature_cols(df):
-    """Get feature columns from dataframe columns.
-
-    Args:
-        df (pd.DataFrame): dataframe containing search engine scores for all PSMs
-
-    Returns:
-        features (list): list of feature column names
-    """
-    features = [
-        c
-        for c in df.columns
-        if not any(
-            c.startswith(r) for r in knowledge_base.parameters["non_trainable_columns"]
-        )
-    ]
-    return sorted(features)
-
-
-def fit_cv(df, score_col, cv_split_data, sensitivity, q_cut):
->>>>>>> 3957ea16
     """Process single-epoch of cross validated training.
 
     Args:
