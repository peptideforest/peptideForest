--- conflicted
+++ resolved
@@ -32,13 +32,8 @@
     numpy>=1.21.5,<1.25.0
     pandas>=1.3.5,<1.6.0
     uparma~=0.9.14
-<<<<<<< HEAD
-    loguru~=0.5.3
+    loguru>=0.5.3,<0.7.0
     scikit-learn~=1.2.0
-=======
-    loguru>=0.5.3,<0.7.0
-    scikit-learn~=1.0.1
->>>>>>> 9b2d5b6b
     tqdm>=4.62.3,<4.65.0
     pytest>=6.2.5,<7.3.0
 
