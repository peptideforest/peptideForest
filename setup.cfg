[metadata]
name = peptide_forest
description = Integrate multiple search engines
long_description = Integrating multiple search engines for peptide identification
author = T. Ranff, M. Dennison, J. Bédorf, S. Schulze, N. Zinn, M. Bantscheff, J.J.R.M. van Heugten, C. Fufezan
author_email = christian@fufezan.net
url = https://github.com/peptideforest/peptideForest
license = MIT
classifier =
    Development Status :: 4 - Beta
    Environment :: Console
    Intended Audience :: Education
    Intended Audience :: Science/Research
    Intended Audience :: Developers
    License :: OSI Approved :: Apache Software License
    Operating System :: MacOS :: MacOS X
    Operating System :: Microsoft :: Windows
    Operating System :: POSIX
    Operating System :: POSIX :: SunOS/Solaris
    Operating System :: Unix
    Programming Language :: Python :: 3.8
    Programming Language :: Python :: 3.9
    Programming Language :: Python :: 3.10
    Programming Language :: Python :: 3.11
    Topic :: Scientific/Engineering :: Bio-Informatics
    Topic :: Scientific/Engineering :: Chemistry
    Topic :: Scientific/Engineering :: Medical Science Apps.

[options]
packages = find:
install_requires =
    numpy>=1.21.5,<1.25.0
    pandas>=1.3.5,<2.1.0
    uparma>=0.9.14,<1.1.0
    loguru>=0.5.3,<0.8.0
    scikit-learn~=1.2.0
    tqdm>=4.62.3,<4.66.0
    pytest>=6.2.5,<7.4.0
<<<<<<< HEAD
    coverage>=7.3.1
=======
    xgboost>=1.5.0,<1.7.0
>>>>>>> 6fe1c4b1


[options.package_data]
* = *.txt

[options.extras_require]
docs =
    sphinx
    sphinx-rtd-theme

[egg_info]
egg_base = .<|MERGE_RESOLUTION|>--- conflicted
+++ resolved
@@ -36,11 +36,8 @@
     scikit-learn~=1.2.0
     tqdm>=4.62.3,<4.66.0
     pytest>=6.2.5,<7.4.0
-<<<<<<< HEAD
+    xgboost>=1.5.0,<1.7.0
     coverage>=7.3.1
-=======
-    xgboost>=1.5.0,<1.7.0
->>>>>>> 6fe1c4b1
 
 
 [options.package_data]
