--- conflicted
+++ resolved
@@ -8,26 +8,15 @@
     parser = argparse.ArgumentParser()
     parser.add_argument("-c", help="config path json")
     parser.add_argument("-o", help="output file")
-<<<<<<< HEAD
     parser.add_argument("-m", help="memory limit")
-    args = parser.parse_args()
-
-    pf = peptide_forest.PeptideForest(
-        # config_path=args.c,
-        config_path="./docker_test_data/config_local.json",
-        # output=args.o,
-        output="./docker_test_data/output.csv",
-        # memory_limit=args.m,
-        memory_limit="100m",
-=======
     parser.add_argument("-mp_limit", help="max number of processes to use")
     args = parser.parse_args()
 
     pf = peptide_forest.PeptideForest(
         config_path=args.c,
         output=args.o,
+        memory_limit=args.m,
         max_mp_count=args.mp_limit,
->>>>>>> 882d7023
     )
     pf.set_chunk_size()
     # pf.prep_ursgal_csvs()
