# Peptide Forest 2.0.0
import json
import multiprocessing
import os
import pprint
import click
import pandas as pd
from treeinterpreter import treeinterpreter as ti

import peptide_forest


@click.command()
@click.option(
    "--output_file",
    "-o",
    required=False,
    help="Outfile file in csv format for data after training",
)
def main(
    output_file=None,
    min_data=0.7,
    classifier="RF-reg",
    enzyme="trypsin",
    n_train=5,
    n_eval=5,
    q_cut=0.01,
    q_cut_train=0.1,
    train_top_data=True,
    use_cross_validation=True,
    frac_tp=0.9,
    sample_frac=1.0,
    plot_dir="./plots/",
    plot_prefix="Plot",
    initial_engine="msgfplus_v2018_06_28",
    show_plots=False,
    dpi=300,
):
    """
    Extract features from training set, impute missing values, fit model and make prediction.

    Args:
        output_file (str, optional): path to save new dataframe to, do not save if None (default)
        min_data (float):   minimum fraction of spectra for which we require that there are at least 2 or 3 respectively
                            PSMs to calculate delta scores
        classifier (str, optional): name of the classifier to use
        enzyme (str, optional): name of the enzyme used during sample preparation
        n_train (int, optional): number of training iterations
        n_eval (int, optional): number of evaluation iterations
        q_cut (float, optional): cut-off for q-values below which a target PSM is counted as top-target
        q_cut_train (float, optional):  cut-off for q-values below which a target PSM is counted as top-target,
                                        if train_top_data=True
        train_top_data (bool, optional): only use top data (0.1% q-value) for training
        use_cross_validation (bool, optional): use of cross-validation
        plot_dir (str, optional): directory to save plots to
        plot_prefix (str,optional): filename prefix for generated plots
        initial_engine (str, optional): name of initial engine
        frac_tp (float, optional): estimate of fraction of true positives in target dataset
        sample_frac (float, optional): ratio of decoy PSMs to target and decoy PSMs
        show_plots (bool, optional): display plots
        dpi (int, optional): plotting resolution
    """

    timer = peptide_forest.runtime.PFTimer()
    totaltimer = peptide_forest.runtime.PFTimer()
    totaltimer["total_run_time"]

    # Import hyperparameter and path adict from .json file
    hyperparameters_json = os.path.join(
        os.path.dirname(os.path.abspath(__file__)),
        'config',
        'hyperparameters.json'
    )
    with open(hyperparameters_json) as jd:
        hyperparameters = json.load(jd)

<<<<<<< HEAD
    ursgal_path_dict_json = os.path.join(
        os.path.dirname(os.path.abspath(__file__)),
        'config',
        'ursgal_path_dict.json'
    )
    with open(ursgal_path_dict_json) as upd:
=======
    with open("config/ursgal_path_dict.json") as upd:
        # with open("config/ursgal_path_dict_percolator34.json") as upd:
>>>>>>> 4ea83528
        path_dict = json.load(upd)

    # Add core count information
    hyperparameters["RF"]["n_jobs"] = multiprocessing.cpu_count() - 1
    hyperparameters["RF-reg"]["n_jobs"] = multiprocessing.cpu_count() - 1

    # Load hyperparameters for specified classifier
    hyperparameter_dict = hyperparameters[classifier]
    print(f"Peptide Forest initialised with classifier: {classifier}\n")
    print("Using hyperparameters:")
    pprint.pprint(hyperparameter_dict)
    print()

    if enzyme != "trypsin":
        raise ValueError("Enzymes other than trypsin not implemented yet.")

    else:
        cleavage_site = "C"

    # Load data and combine in one dataframe
    input_df = peptide_forest.setup_dataset.combine_ursgal_csv_files(path_dict)

    # Extract features from dataframe
    print("\nExtracting features...")
    timer["features"]
    (
        df_training,
        old_cols,
        feature_cols,
    ) = peptide_forest.setup_dataset.extract_features(
        input_df, cleavage_site=cleavage_site, min_data=min_data
    )
    n_features = str(len(feature_cols))
    print(f"Extracted {n_features} features in", "{features}".format(**timer))

    n_rows_df = input_df.shape[0]
    if n_rows_df < 100:
        raise Exception(
            f"Too few idents to run machine learning. DataFrame has only {n_rows_df} rows"
        )

    all_engines_version = list(input_df["engine"].unique())

    print(
        "Working on results from engines {0} and {1}".format(
            ", ".join(all_engines_version[:-1]), all_engines_version[-1]
        )
    )

    # Export dataframe
    if output_file is not None:
        timer["export"]
        df_training.to_csv(output_file.split(".csv")[0] + "-features.csv")
        input_df.to_csv(output_file)
        print("Exported dataframe in {export}".format(**timer))

    # Fit model
    timer["fit_model"]
    df_training["Is decoy"] = df_training["Is decoy"].astype(bool)
    (
        clfs,
        psms,
        psms_avg,
        psms_engine,
        df_training,
        df_feature_importance,
    ) = peptide_forest.models.fit(
        df_training=df_training,
        classifier=classifier,
        n_train=n_train,
        n_eval=n_eval,
        train_top_data=train_top_data,
        use_cross_validation=use_cross_validation,
        feature_cols=feature_cols,
        initial_score_col="Score_processed_{0}".format(initial_engine),
        hyperparameters=hyperparameter_dict,
        q_cut=q_cut,
        q_cut_train=q_cut_train,
        frac_tp=frac_tp,
        sample_frac=sample_frac,
    )

    print("Fitted model in {fit_model}".format(**timer))
    print("\nFeature importance:")
    print("Initial engine: Score_processed_{0}".format(initial_engine))
    print(df_feature_importance.head(), "\n")

    # Plot results:
    if os.path.exists(plot_dir) is False:
        os.mkdir(plot_dir)

    timer["analysis"]
    # Analyse results
    df_training = peptide_forest.results.analyse(
        df_training,
        initial_engine,
        q_cut,
        frac_tp=frac_tp,
        top_psm_only=True,
        all_engines_version=all_engines_version,
        plot_prefix=plot_prefix,
        plot_dir=plot_dir,
        classifier=classifier,
    )

    # # Generate local importance .csv
    # prediction, bias, contributions = ti.predict(clfs[0][0][0], df_training[feature_cols])
    # local_importance = pd.DataFrame(data=abs(contributions), columns=feature_cols)
    # local_importance = local_importance.div(local_importance.sum(axis=1), axis=0)
    # local_importance = local_importance[local_importance.columns[local_importance.median(axis=0) > 0.01]]
    # local_importance.to_csv("local_importance.csv")

    # peptide_forest.plot.all(
    #     df_training,
    #     classifier=classifier,
    #     all_engines_version=all_engines_version,
    #     methods=None,
    #     plot_prefix=plot_prefix,
    #     plot_dir=plot_dir,
    #     show_plot=show_plots,
    #     dpi=dpi,
    #     initial_engine=initial_engine,
    # )

    # print(
    #     "\nFinished analysing results and plotting in {analysis}".format(
    #         **timer
    #     )
    # )
    if output_file is not None:
        timer["writing_output"]
        df_training.to_csv(output_file, index=False)
        print(
            "\nWrote output csv to",
            output_file,
            "in {writing_output}".format(**timer),
        )

    print("\nComplete run time: {total_run_time}".format(**totaltimer))


if __name__ == "__main__":
    main()<|MERGE_RESOLUTION|>--- conflicted
+++ resolved
@@ -74,17 +74,14 @@
     with open(hyperparameters_json) as jd:
         hyperparameters = json.load(jd)
 
-<<<<<<< HEAD
+
     ursgal_path_dict_json = os.path.join(
         os.path.dirname(os.path.abspath(__file__)),
         'config',
         'ursgal_path_dict.json'
     )
     with open(ursgal_path_dict_json) as upd:
-=======
-    with open("config/ursgal_path_dict.json") as upd:
-        # with open("config/ursgal_path_dict_percolator34.json") as upd:
->>>>>>> 4ea83528
+
         path_dict = json.load(upd)
 
     # Add core count information
